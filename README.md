--- conflicted
+++ resolved
@@ -9,16 +9,8 @@
 ## Getting Started and Documentation
 https://newcat.github.io/baklavajs
 
-<<<<<<< HEAD
 ## Roadmap
 * Add panning for all nodes
 * Allow connections from input to output (auto-reverse)
 * Utility for node interface type comparison
-* Optional keyboard shortcuts
-=======
-## Further documentation
-* [Editor functions](docs/editor.md)
-* [Creating custom nodes](docs/nodes.md)
-* [Customize styles and colors](docs/styling.md)
-* [API Reference](docs/api.md)
->>>>>>> c4ea0a33
+* Optional keyboard shortcuts