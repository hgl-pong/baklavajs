{
    "name": "baklavajs",
    "private": true,
    "scripts": {
        "playground": "cd packages/baklavajs-playground && yarn run serve",
<<<<<<< HEAD
        "lint": "eslint packages --ext .js,.ts"
=======
        "build": "lerna run build --stream",
        "test": "lerna run test",
        "clean": "rimraf ./packages/*/dist && rimraf ./packages/baklavajs-full/lib",
        "docs": "lerna run docs"
>>>>>>> aa6c79f9
    },
    "workspaces": [
        "packages/*"
    ],
    "devDependencies": {
<<<<<<< HEAD
        "@types/chai": "^4.1.7",
        "@typescript-eslint/eslint-plugin": "^4.2.0",
        "@typescript-eslint/parser": "^4.2.0",
        "chai": "^4.2.0",
        "clean-webpack-plugin": "^3.0.0",
        "eslint": "^7.9.0",
        "eslint-config-prettier": "^6.11.0",
        "lerna": "^3.13.1",
        "prettier": "^2.1.2",
        "typedoc": "^0.17.3",
        "typescript": "^4.0.3",
        "webpack-bundle-analyzer": "^3.3.2"
=======
        "@types/chai": "^4.2.14",
        "chai": "^4.2.0",
        "clean-webpack-plugin": "^3.0.0",
        "lerna": "^3.22.1",
        "rimraf": "^3.0.2",
        "typedoc": "^0.19.2",
        "webpack-bundle-analyzer": "^4.1.0"
>>>>>>> aa6c79f9
    },
    "postcss": {
        "useConfigFile": false,
        "plugins": {
            "autoprefixer": {}
        }
    }
}<|MERGE_RESOLUTION|>--- conflicted
+++ resolved
@@ -3,41 +3,29 @@
     "private": true,
     "scripts": {
         "playground": "cd packages/baklavajs-playground && yarn run serve",
-<<<<<<< HEAD
-        "lint": "eslint packages --ext .js,.ts"
-=======
+        "lint": "eslint packages --ext .js,.ts",
         "build": "lerna run build --stream",
         "test": "lerna run test",
         "clean": "rimraf ./packages/*/dist && rimraf ./packages/baklavajs-full/lib",
         "docs": "lerna run docs"
->>>>>>> aa6c79f9
     },
     "workspaces": [
         "packages/*"
     ],
     "devDependencies": {
-<<<<<<< HEAD
-        "@types/chai": "^4.1.7",
         "@typescript-eslint/eslint-plugin": "^4.2.0",
         "@typescript-eslint/parser": "^4.2.0",
-        "chai": "^4.2.0",
         "clean-webpack-plugin": "^3.0.0",
         "eslint": "^7.9.0",
         "eslint-config-prettier": "^6.11.0",
-        "lerna": "^3.13.1",
         "prettier": "^2.1.2",
-        "typedoc": "^0.17.3",
         "typescript": "^4.0.3",
-        "webpack-bundle-analyzer": "^3.3.2"
-=======
         "@types/chai": "^4.2.14",
         "chai": "^4.2.0",
-        "clean-webpack-plugin": "^3.0.0",
         "lerna": "^3.22.1",
         "rimraf": "^3.0.2",
         "typedoc": "^0.19.2",
         "webpack-bundle-analyzer": "^4.1.0"
->>>>>>> aa6c79f9
     },
     "postcss": {
         "useConfigFile": false,
